--- conflicted
+++ resolved
@@ -411,14 +411,9 @@
 	if fc.ffs.Algorithm == "FF1" {
 		alg, err = algo.NewFF1(
 			key, twk,
-<<<<<<< HEAD
-			this.ffs.TweakLengthMin, this.ffs.TweakLengthMax,
-			this.ffs.InputAlphabet.Len(),
-			this.ffs.InputCharacterSet)
-=======
 			fc.ffs.TweakLengthMin, fc.ffs.TweakLengthMax,
-			len(fc.ffs.InputRuneSet), fc.ffs.InputCharacterSet)
->>>>>>> 4ed3bea9
+			fc.ffs.InputAlphabet.Len(),
+			fc.ffs.InputCharacterSet)
 	} else {
 		err = errors.New("unsupported algorithm: " + fc.ffs.Algorithm)
 	}
@@ -445,12 +440,7 @@
 		return
 	}
 
-<<<<<<< HEAD
-	this.algo, err = this.getAlgorithm(key.key, twk)
-=======
 	fc.algo, err = fc.getAlgorithm(key.key, twk)
-
->>>>>>> 4ed3bea9
 	if err == nil {
 		fc.kn = key.num
 	}
@@ -508,14 +498,9 @@
 
 	ctr = convertRadix(ctr, &ffs.InputAlphabet, &ffs.OutputAlphabet)
 	ctr = encodeKeyNumber(
-<<<<<<< HEAD
-		ctr, &ffs.OutputAlphabet, this.kn, ffs.NumEncodingBits)
+		ctr, &ffs.OutputAlphabet, fe.kn, ffs.NumEncodingBits)
 	ctr, err = formatOutput(fmtr, ctr, ffs.OutputAlphabet.ValAt(0))
-=======
-		ctr, ffs.OutputRuneSet, fe.kn, ffs.NumEncodingBits)
-	ctr, err = formatOutput(fmtr, ctr, ffs.PassthroughRuneSet)
-
->>>>>>> 4ed3bea9
+
 	return string(ctr), err
 }
 
@@ -539,15 +524,11 @@
 		return
 	}
 
-<<<<<<< HEAD
 	fmtr, ptr, err = formatInput(
 		[]rune(pt),
 		&ffs.PassthroughAlphabet,
 		&ffs.InputAlphabet,
 		ffs.OutputAlphabet.ValAt(0))
-=======
-	fmtr, ptr, err = formatInput([]rune(pt), ffs.PassthroughRuneSet, ffs.InputRuneSet, ffs.OutputRuneSet)
->>>>>>> 4ed3bea9
 	if err != nil {
 		return
 	}
@@ -574,16 +555,10 @@
 
 		fe.tracking.AddEvent(fe.papi, ffs.Name, "", trackingActionEncrypt, 1, i)
 
-<<<<<<< HEAD
 		ctr = convertRadix(ctr, &ffs.InputAlphabet, &ffs.OutputAlphabet)
 		ctr = encodeKeyNumber(
 			ctr, &ffs.OutputAlphabet, i, ffs.NumEncodingBits)
 		ctr, err = formatOutput(fmtr, ctr, ffs.OutputAlphabet.ValAt(0))
-=======
-		ctr = convertRadix(ctr, ffs.InputRuneSet, ffs.OutputRuneSet)
-		ctr = encodeKeyNumber(ctr, ffs.OutputRuneSet, i, ffs.NumEncodingBits)
-		ctr, err = formatOutput(fmtr, ctr, ffs.PassthroughRuneSet)
->>>>>>> 4ed3bea9
 		if err != nil {
 			return
 		}
@@ -630,15 +605,9 @@
 		return
 	}
 
-<<<<<<< HEAD
 	ctr, kn = decodeKeyNumber(ctr, &ffs.OutputAlphabet, ffs.NumEncodingBits)
-	if kn != this.kn {
-		err = (*fpeContext)(this).setAlgorithm(kn)
-=======
-	ctr, kn = decodeKeyNumber(ctr, ffs.OutputRuneSet, ffs.NumEncodingBits)
 	if kn != fd.kn {
 		err = (*fpeContext)(fd).setAlgorithm(kn)
->>>>>>> 4ed3bea9
 		if err != nil {
 			return
 		}
