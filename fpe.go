package ubiq

import (
	"encoding/base64"
	"encoding/json"
	"errors"
	"math/big"
	"net/http"
	"net/url"
	"sort"
	"strconv"

	algo "gitlab.com/ubiqsecurity/ubiq-fpe-go"
)

type ffsInfo struct {
	Name                    string `json:"name"`
	Type                    string `json:"fpe_definable_type"`
	Algorithm               string `json:"encryption_algorithm"`
	PassthroughCharacterSet string `json:"passthrough"`
	PassthroughAlphabet     algo.Alphabet
	OutputCharacterSet      string `json:"output_character_set"`
	OutputAlphabet          algo.Alphabet
	InputCharacterSet       string `json:"input_character_set"`
<<<<<<< HEAD
	InputRuneSet            []rune
	InputLengthMin          int               `json:"min_input_length"`
	InputLengthMax          int               `json:"max_input_length"`
	NumEncodingBits         int               `json:"msb_encoding_bits"`
	Salt                    string            `json:"salt"`
	Tweak                   string            `json:"tweak"`
	TweakLengthMax          int               `json:"tweak_max_len"`
	TweakLengthMin          int               `json:"tweak_min_len"`
	TweakSource             string            `json:"tweak_source"`
	PassthroughRules        []passthroughRule `json:"passthrough_rules"`
}

type passthroughRule struct {
	Type     string      `json:"type"`
	Value    interface{} `json:"value"`
	Priority int         `json:"priority"`
	Buffer   []rune
=======
	InputAlphabet           algo.Alphabet
	InputLengthMin          int    `json:"min_input_length"`
	InputLengthMax          int    `json:"max_input_length"`
	NumEncodingBits         int    `json:"msb_encoding_bits"`
	Salt                    string `json:"salt"`
	Tweak                   string `json:"tweak"`
	TweakLengthMax          int    `json:"tweak_max_len"`
	TweakLengthMin          int    `json:"tweak_min_len"`
	TweakSource             string `json:"tweak_source"`
>>>>>>> c3ef4f0d
}

type defKeys struct {
	CurrentKeyNum       int      `json:"current_key_number"`
	EncryptedPrivateKey string   `json:"encrypted_private_key"`
	FFS                 ffsInfo  `json:"ffs"`
	EncryptedDataKeys   []string `json:"keys"`
	Retrieved           float32  `json:"retrieved"`
}

// this interface was created so that it could be placed into
// the fpeContext so that fpeContext could be used in both encryption
// and decryption operations
//
// its a convenience for this code and should follow whatever interfaces
// are provided by the underlying library rather than dictating what
// the underlying library should look like/present
type fpeAlgorithm interface {
	// the encrypt and decrypt interfaces aren't used because,
	// internally, it's easier to deal with runes and avoid the
	// back and forth conversions to strings
	Encrypt(string, []byte) (string, error)
	Decrypt(string, []byte) (string, error)

	EncryptRunes([]rune, []byte) ([]rune, error)
	DecryptRunes([]rune, []byte) ([]rune, error)
}

type fpeContext struct {
	// object/data for dealing with the server
	client           httpClient
	host, papi, srsa string

	// information about the format of the data
	ffs ffsInfo

	// the key number and algorithm
	// a key number of -1 indicates that the key
	// number and algorithm are not set
	kn   int
	algo fpeAlgorithm

	tracking trackingContext
}

type fpeKey struct {
	num int
	key []byte
}

// Reusable object to preserve context across
// multiple encryptions using the same format
type FPEncryption fpeContext

// Reusable object to preserve context across
// multiple decryptions using the same format
type FPDecryption fpeContext

// ffsCache is indexed first by the public api key and then
// by the format name. objects in the map(s) are stored as
// pointers to reduce the expense of fetching them, and also
// so that they can be updated in place.
var ffsCache map[string]*map[string]*ffsInfo

func fetchFFS(client *httpClient, host, papi, name string) (ffsInfo, error) {
	var err error
	var ok bool

	if ffsCache == nil {
		ffsCache = make(map[string]*map[string]*ffsInfo)
	}

	if _, ok = ffsCache[papi]; !ok {
		m := make(map[string]*ffsInfo)
		ffsCache[papi] = &m
	}

	if _, ok = (*ffsCache[papi])[name]; !ok {
		var query = "ffs_name=" + url.QueryEscape(name) + "&" +
			"papi=" + url.QueryEscape(papi)

		var rsp *http.Response
		var ffs *ffsInfo

		rsp, err = client.Get(host + "/api/v0/ffs?" + query)
		if err != nil {
			return ffsInfo{}, err
		}
		defer rsp.Body.Close()

		if rsp.StatusCode == http.StatusOK {
			ffs = new(ffsInfo)
			err = json.NewDecoder(rsp.Body).Decode(ffs)
		} else {
			err = errors.New("unexpected response: " + rsp.Status)
		}
		if err != nil {
			return ffsInfo{}, err
		}

		if err == nil {
			// convert the character string to arrays of runes
			// to enable unicode handling
			ffs.PassthroughAlphabet, _ =
				algo.NewAlphabet(ffs.PassthroughCharacterSet)
			ffs.OutputAlphabet, _ =
				algo.NewAlphabet(ffs.OutputCharacterSet)
			ffs.InputAlphabet, _ =
				algo.NewAlphabet(ffs.InputCharacterSet)
		}

		(*ffsCache[papi])[name] = ffs
	}

	return *(*ffsCache[papi])[name], nil
}

func flushFFS(papi, name *string) {
	if ffsCache == nil {
		ffsCache = make(map[string]*map[string]*ffsInfo)
	}

	if papi == nil {
		ffsCache = make(map[string]*map[string]*ffsInfo)
	} else if m, ok := ffsCache[*papi]; ok {
		if name == nil {
			delete(ffsCache, *papi)
		} else if _, ok := (*m)[*name]; ok {
			delete(*m, *name)
		}
	}
}

// keyCache is indexed by public api, then by the format name,
// and finally by the key number. items in the map are pointers
// to allow updating in place and more efficient fetching (e.g.
// pointers instead of copies of the objects)
var keyCache map[string](*map[string](*map[int]*fpeKey))

func fetchKey(client *httpClient, host, papi, srsa, name string, n int) (
	fpeKey, error) {
	var ok bool
	var err error

	if keyCache == nil {
		keyCache = make(map[string](*map[string](*map[int]*fpeKey)))
	}
	if _, ok = keyCache[papi]; !ok {
		m := make(map[string](*map[int]*fpeKey))
		keyCache[papi] = &m
	}
	if _, ok = (*keyCache[papi])[name]; !ok {
		m := make(map[int]*fpeKey)
		(*keyCache[papi])[name] = &m
	}

	if _, ok = (*(*keyCache[papi])[name])[n]; !ok {
		var query = "ffs_name=" + url.QueryEscape(name) + "&" +
			"papi=" + url.QueryEscape(papi)

		var key fpeKey
		var rsp *http.Response
		var obj struct {
			EPK string `json:"encrypted_private_key"`
			WDK string `json:"wrapped_data_key"`
			Num string `json:"key_number"`
		}

		if n >= 0 {
			query += "&key_number=" + strconv.Itoa(n)
		}

		rsp, err = client.Get(host + "/api/v0/fpe/key?" + query)
		if err != nil {
			return fpeKey{}, err
		}
		defer rsp.Body.Close()

		if rsp.StatusCode == http.StatusOK {
			err = json.NewDecoder(rsp.Body).Decode(&obj)
		} else {
			err = errors.New("unexpected response: " + rsp.Status)
		}
		if err != nil {
			return fpeKey{}, err
		}

		key.num, _ = strconv.Atoi(obj.Num)
		key.key, err = unwrapDataKey(obj.WDK, obj.EPK, srsa)
		if err != nil {
			return fpeKey{}, err
		}

		(*(*keyCache[papi])[name])[key.num] = &key
		if n < 0 {
			(*(*keyCache[papi])[name])[-1] = &key
		}
	}

	return *(*(*keyCache[papi])[name])[n], nil
}

func fetchAllKeys(client *httpClient, host, papi, srsa, name string) (
	keys []fpeKey, err error) {
	var query = "ffs_name=" + url.QueryEscape(name) + "&" +
		"papi=" + url.QueryEscape(papi)

	var rsp *http.Response
	var ok bool

	rsp, err = client.Get(host + "/api/v0/fpe/def_keys?" + query)
	if err != nil {
		return nil, err
	}
	defer rsp.Body.Close()

	js := make(map[string]defKeys)
	json.NewDecoder(rsp.Body).Decode(&js)

	pk, err := decryptPrivateKey(js[name].EncryptedPrivateKey, srsa)
	if err != nil {
		return nil, err
	}

	if keyCache == nil {
		keyCache = make(map[string](*map[string](*map[int]*fpeKey)))
	}
	if _, ok = keyCache[papi]; !ok {
		m := make(map[string](*map[int]*fpeKey))
		keyCache[papi] = &m
	}
	if _, ok = (*keyCache[papi])[name]; !ok {
		m := make(map[int]*fpeKey)
		(*keyCache[papi])[name] = &m
	}

	keys = make([]fpeKey, len(js[name].EncryptedDataKeys))
	for i := range js[name].EncryptedDataKeys {
		if _, ok := (*(*keyCache[papi])[name])[i]; !ok {
			var key fpeKey

			key.num = i
			key.key, err = decryptDataKey(
				js[name].EncryptedDataKeys[i], pk)
			if err != nil {
				return nil, err
			}

			(*(*keyCache[papi])[name])[i] = &key
		}

		keys[i] = *(*(*keyCache[papi])[name])[i]
	}

	return keys, nil
}

func flushKey(papi, name *string, n int) {
	if keyCache == nil {
		keyCache = make(map[string](*map[string](*map[int]*fpeKey)))
	}
	if papi == nil {
		keyCache = make(map[string](*map[string](*map[int]*fpeKey)))
	} else if _, ok := keyCache[*papi]; ok {
		if name == nil {
			delete(keyCache, *papi)
		} else if _, ok := (*keyCache[*papi])[*name]; ok {
			if n < 0 {
				delete(*keyCache[*papi], *name)
			} else if _, ok := (*(*keyCache[*papi])[*name])[n]; ok {
				delete(*(*keyCache[*papi])[*name], n)
			}
		}
	}
}

// convert a string representation of a number (@inp) in the radix/alphabet
// described by @ics to the radix/alphabet described by @ocs
func convertRadix(inp []rune, ics, ocs *algo.Alphabet) []rune {
	var n *big.Int = big.NewInt(0)
	return algo.BigIntToRunes(ocs,
		algo.RunesToBigInt(n, ics, inp), len(inp))
}

// remove passthrough characters from the input and preserve the format
// so the output can be reformatted after encryption/decryption
<<<<<<< HEAD
func formatInput(inp, pth, icr, ocr []rune, rules []passthroughRule) (fmtr, out []rune, updatedRules []passthroughRule, err error) {
	// Rules may contain updated information (buffer value)
	updatedRules = rules

	if len(pth) > 0 && len(rules) == 0 {
		var pthRule passthroughRule
		pthRule.Priority = 1
		pthRule.Type = "passthrough"
		pthRule.Value = string(pth)
		updatedRules = append(updatedRules, pthRule)
	}

	// Sort the rules by priority (asc)
	sort.Slice(updatedRules[:], func(i, j int) bool {
		return updatedRules[i].Priority < updatedRules[j].Priority
	})
	out = []rune(inp)
	for idx, rule := range updatedRules {
		switch rule.Type {
		case "passthrough":
			var pthOut []rune
			pthChars := []rune(rule.Value.(string))
			for _, c := range out {
				if findRune(pthChars, c) >= 0 {
					fmtr = append(fmtr, c)
				} else {
					fmtr = append(fmtr, ocr[0])

					if findRune(icr, c) >= 0 {
						pthOut = append(pthOut, c)
					} else {
						err = errors.New("invalid input character")
					}
				}
			}
			out = pthOut
		case "prefix":
			prefix := int(rule.Value.(float64))
			if prefix > 0 {
				// Store removed portion in rule.
				rule.Buffer = out[0:prefix]
				updatedRules[idx] = rule
				out = out[prefix:]
			}
		case "suffix":
			suf := int(rule.Value.(float64))
			if suf > 0 {
				suffix := len(out) - suf
				// Store removed portion in rule.
				rule.Buffer = out[suffix:]
				updatedRules[idx] = rule
				out = out[:suffix]
			}
		default:
			err = errors.New("invalid rule type")
=======
func formatInput(inp []rune, pth, icr *algo.Alphabet, ocr0 rune) (fmtr, out []rune, err error) {
	fmtr = make([]rune, 0, len(inp))
	out = make([]rune, 0, len(inp))

	for _, c := range inp {
		if icr.PosOf(c) >= 0 {
			fmtr = append(fmtr, ocr0)
			out = append(out, c)
		} else if pth.PosOf(c) >= 0 {
			fmtr = append(fmtr, c)
		} else {
			err = errors.New("invalid input character")
>>>>>>> c3ef4f0d
		}
	}

	return
}

// reinsert passthrough characters into output
<<<<<<< HEAD
func formatOutput(fmtr, inp, pth []rune, rules []passthroughRule) (out []rune, err error) {
	// Sort the rules by priority (desc)
	sort.Slice(rules[:], func(i, j int) bool {
		return rules[i].Priority > rules[j].Priority
	})

	out = []rune(inp)
	for _, rule := range rules {
		switch rule.Type {
		case "passthrough":
			var pth_out []rune
			for _, c := range fmtr {
				if findRune(pth, c) >= 0 {
					pth_out = append(pth_out, c)
				} else {
					pth_out = append(pth_out, out[0])
					out = out[1:]
				}
			}
=======
func formatOutput(fmtr, inp []rune, ocr0 rune) (out []rune, err error) {
	out = make([]rune, 0, len(fmtr))

	for _, c := range fmtr {
		if c == ocr0 {
			out = append(out, inp[0])
			inp = inp[1:]
		} else {
			out = append(out, c)
		}
	}
>>>>>>> c3ef4f0d

			if len(out) > 0 {
				err = errors.New("mismatched format and output strings")
			}
			out = pth_out
		case "prefix":
			out = append(rule.Buffer, out...)
		case "suffix":
			out = append(out, rule.Buffer...)
		default:
			err = errors.New("invalid rule type")
		}
	}

	return
}

// encode the key number into a ciphertext
func encodeKeyNumber(inp []rune, ocs *algo.Alphabet, n, sft int) []rune {
	idx := ocs.PosOf(inp[0])
	idx += n << sft

	inp[0] = ocs.ValAt(idx)
	return inp
}

// recover the key number from a ciphertext
func decodeKeyNumber(inp []rune, ocs *algo.Alphabet, sft int) ([]rune, int) {
	c := ocs.PosOf(inp[0])
	n := c >> sft

	inp[0] = ocs.ValAt(c - (n << sft))
	return inp, n
}

// retrieve the format information from the server
func (fc *fpeContext) getFFSInfo(name string) (ffs ffsInfo, err error) {
	return fetchFFS(&fc.client, fc.host, fc.papi, name)
}

// retrieve the key from the server
func (fc *fpeContext) getKey(kn int) (key fpeKey, err error) {
	return fetchKey(&fc.client,
		fc.host, fc.papi, fc.srsa,
		fc.ffs.Name, kn)
}

func (fc *fpeContext) getAllKeys() (keys []fpeKey, err error) {
	return fetchAllKeys(&fc.client,
		fc.host, fc.papi, fc.srsa,
		fc.ffs.Name)
}

func newFPEContext(c Credentials, ffs string) (fc *fpeContext, err error) {
	fc = new(fpeContext)

	fc.client = newHttpClient(c)

	fc.host, _ = c.host()
	fc.papi, _ = c.papi()
	fc.srsa, _ = c.srsa()

	fc.kn = -1

	fc.ffs, err = fc.getFFSInfo(ffs)

	return
}

func (fc *fpeContext) getAlgorithm(key, twk []byte) (
	alg fpeAlgorithm, err error) {
	if fc.ffs.Algorithm == "FF1" {
		alg, err = algo.NewFF1(
			key, twk,
			fc.ffs.TweakLengthMin, fc.ffs.TweakLengthMax,
			fc.ffs.InputAlphabet.Len(),
			fc.ffs.InputCharacterSet)
	} else {
		err = errors.New("unsupported algorithm: " + fc.ffs.Algorithm)
	}

	return
}

// retrieve algorithm and key information from the server
//
// for encryption this can be done right away as the key number is
// unknown. for decryption, it can't be done until the ciphertext
// has been presented and the key number decoded from it
func (fc *fpeContext) setAlgorithm(kn int) (err error) {
	var twk []byte
	var key fpeKey

	twk, err = base64.StdEncoding.DecodeString(fc.ffs.Tweak)
	if err != nil {
		return
	}

	key, err = fc.getKey(kn)
	if err != nil {
		return
	}

	fc.algo, err = fc.getAlgorithm(key.key, twk)
	if err == nil {
		fc.kn = key.num
	}

	return
}

// Create a new format preserving encryption object. The returned object
// can be reused to encrypt multiple plaintexts using the format (and
// algorithm and key) named by @ffs
func NewFPEncryption(c Credentials, ffs string) (*FPEncryption, error) {
	fc, err := newFPEContext(c, ffs)
	if err == nil {
		err = fc.setAlgorithm(-1)
	}
	if err == nil {
		fc.tracking = newTrackingContext(fc.client, fc.host)
	}
	return (*FPEncryption)(fc), err
}

// Encrypt a plaintext string using the key, algorithm, and format
// preserving parameters defined by the encryption object.
//
// @twk may be nil, in which case, the default will be used
func (fe *FPEncryption) Cipher(pt string, twk []byte) (
	ct string, err error) {
	var ffs *ffsInfo = &fe.ffs

	var fmtr, ptr, ctr []rune
	var rules []passthroughRule

	fmtr, ptr, rules, err = formatInput(
		[]rune(pt),
<<<<<<< HEAD
		ffs.PassthroughRuneSet, ffs.InputRuneSet, ffs.OutputRuneSet, ffs.PassthroughRules)
=======
		&ffs.PassthroughAlphabet,
		&ffs.InputAlphabet,
		ffs.OutputAlphabet.ValAt(0))
>>>>>>> c3ef4f0d
	if err != nil {
		return
	}

	if len(ptr) < ffs.InputLengthMin || len(ptr) > ffs.InputLengthMax {
		err = errors.New("input length out of bounds")
		return
	}

	ctr, err = fe.algo.EncryptRunes(ptr, twk)
	if err != nil {
		return
	}

	fe.tracking.AddEvent(
		fe.papi, ffs.Name, "",
		trackingActionEncrypt,
		1, fe.kn)

	ctr = convertRadix(ctr, &ffs.InputAlphabet, &ffs.OutputAlphabet)
	ctr = encodeKeyNumber(
<<<<<<< HEAD
		ctr, ffs.OutputRuneSet, fe.kn, ffs.NumEncodingBits)
	ctr, err = formatOutput(fmtr, ctr, ffs.PassthroughRuneSet, rules)
=======
		ctr, &ffs.OutputAlphabet, fe.kn, ffs.NumEncodingBits)
	ctr, err = formatOutput(fmtr, ctr, ffs.OutputAlphabet.ValAt(0))
>>>>>>> c3ef4f0d

	return string(ctr), err
}

// Encrypt a plaintext string using algorithm, format
// preserving parameters, and all keys defined by the
// encryption object.
//
// @twk may be nil, in which case, the default will be used
func (fe *FPEncryption) CipherForSearch(pt string, twk []byte) (
	ct []string, err error) {
	var ffs *ffsInfo = &fe.ffs
	var fmtr, ptr, ctr []rune
	var rules []passthroughRule

	deftwk, err := base64.StdEncoding.DecodeString(fe.ffs.Tweak)
	if err != nil {
		return
	}

	keys, err := ((*fpeContext)(fe)).getAllKeys()
	if err != nil {
		return
	}

<<<<<<< HEAD
	fmtr, ptr, rules, err = formatInput([]rune(pt), ffs.PassthroughRuneSet, ffs.InputRuneSet, ffs.OutputRuneSet, ffs.PassthroughRules)
=======
	fmtr, ptr, err = formatInput(
		[]rune(pt),
		&ffs.PassthroughAlphabet,
		&ffs.InputAlphabet,
		ffs.OutputAlphabet.ValAt(0))
>>>>>>> c3ef4f0d
	if err != nil {
		return
	}
	if len(ptr) < ffs.InputLengthMin || len(ptr) > ffs.InputLengthMax {
		err = errors.New("input length out of bounds")
		return
	}

	ct = make([]string, len(keys))
	_ptr := make([]rune, len(ptr))
	for i := range keys {
		var alg fpeAlgorithm

		alg, err = ((*fpeContext)(fe)).getAlgorithm(keys[i].key, deftwk)
		if err != nil {
			return
		}

		copy(_ptr, ptr)
		ctr, err = alg.EncryptRunes(_ptr, twk)
		if err != nil {
			return
		}

		fe.tracking.AddEvent(fe.papi, ffs.Name, "", trackingActionEncrypt, 1, i)

<<<<<<< HEAD
		ctr = convertRadix(ctr, ffs.InputRuneSet, ffs.OutputRuneSet)
		ctr = encodeKeyNumber(ctr, ffs.OutputRuneSet, i, ffs.NumEncodingBits)
		ctr, err = formatOutput(fmtr, ctr, ffs.PassthroughRuneSet, rules)
=======
		ctr = convertRadix(ctr, &ffs.InputAlphabet, &ffs.OutputAlphabet)
		ctr = encodeKeyNumber(
			ctr, &ffs.OutputAlphabet, i, ffs.NumEncodingBits)
		ctr, err = formatOutput(fmtr, ctr, ffs.OutputAlphabet.ValAt(0))
>>>>>>> c3ef4f0d
		if err != nil {
			return
		}

		ct[i] = string(ctr)
	}

	return
}

func (fe *FPEncryption) Close() {
	fe.tracking.Close()
}

// Create a new format preserving decryption object. The returned object
// can be reused to decrypt multiple ciphertexts using the format (and
// algorithm and key) named by @ffs
func NewFPDecryption(c Credentials, ffs string) (*FPDecryption, error) {
	fc, err := newFPEContext(c, ffs)
	if err == nil {
		fc.tracking = newTrackingContext(fc.client, fc.host)
	}
	return (*FPDecryption)(fc), err
}

// Decrypt a ciphertext string using the key, algorithm, and format
// preserving parameters defined by the decryption object.
//
// @twk may be nil, in which case, the default will be used. Regardless,
// the tweak must match the one used during encryption of the plaintext
func (fd *FPDecryption) Cipher(ct string, twk []byte) (
	pt string, err error) {
	var ffs *ffsInfo = &fd.ffs

	var fmtr, ctr []rune
	var kn int
	var rules []passthroughRule

	fmtr, ctr, rules, err = formatInput(
		[]rune(ct),
<<<<<<< HEAD
		ffs.PassthroughRuneSet, ffs.OutputRuneSet, ffs.InputRuneSet, ffs.PassthroughRules)
=======
		&ffs.PassthroughAlphabet,
		&ffs.OutputAlphabet,
		ffs.InputAlphabet.ValAt(0))
>>>>>>> c3ef4f0d
	if err != nil {
		return
	}

	ctr, kn = decodeKeyNumber(ctr, &ffs.OutputAlphabet, ffs.NumEncodingBits)
	if kn != fd.kn {
		err = (*fpeContext)(fd).setAlgorithm(kn)
		if err != nil {
			return
		}
	}

	ctr = convertRadix(ctr, &ffs.OutputAlphabet, &ffs.InputAlphabet)

	ptr, err := fd.algo.DecryptRunes(ctr, twk)
	if err != nil {
		return
	}

	fd.tracking.AddEvent(
		fd.papi, ffs.Name, "",
		trackingActionDecrypt,
		1, fd.kn)

<<<<<<< HEAD
	ptr, err = formatOutput(fmtr, ptr, ffs.PassthroughRuneSet, rules)
=======
	ptr, err = formatOutput(fmtr, ptr, ffs.InputAlphabet.ValAt(0))
>>>>>>> c3ef4f0d
	return string(ptr), err
}

func (fd *FPDecryption) Close() {
	fd.tracking.Close()
}

// FPEncrypt performs a format preserving encryption of a plaintext using
// the supplied credentials and according to the format named by @ffs
//
// @twk may be nil, in which case, the default will be used
//
// Upon success, error is nil, and the ciphertext is returned. If an
// error occurs, it will be indicated by the error return value.
func FPEncrypt(c Credentials, ffs, pt string, twk []byte) (string, error) {
	var ct string

	enc, err := NewFPEncryption(c, ffs)
	if err == nil {
		defer enc.Close()
		ct, err = enc.Cipher(pt, twk)
	}

	return ct, err
}

// FPEncrypt performs a format preserving encryption of a plaintext using
// the supplied credentials and according to the format named by @ffs, using
// all keys associated with that format
//
// @twk may be nil, in which case, the default will be used
//
// Upon success, error is nil, and the ciphertexts are returned. If an
// error occurs, it will be indicated by the error return value.
func FPEncryptForSearch(c Credentials, ffs, pt string, twk []byte) (
	[]string, error) {
	var ct []string

	enc, err := NewFPEncryption(c, ffs)
	if err == nil {
		defer enc.Close()
		ct, err = enc.CipherForSearch(pt, twk)
	}

	return ct, err
}

// FPDecrypt performs a format preserving decryption of a ciphertext.
// The credentials must be associated with the key used to encrypt
// the ciphertext.
//
// @ffs is the name of the format used to encrypt the data
// @twk may be nil, in which case, the default will be used. In either
// case it must match that used during encryption
//
// Upon success, error is nil, and the plaintext is returned. If an
// error occurs, it will be indicated by the error return value.
func FPDecrypt(c Credentials, ffs, ct string, twk []byte) (string, error) {
	var pt string

	dec, err := NewFPDecryption(c, ffs)
	if err == nil {
		defer dec.Close()
		pt, err = dec.Cipher(ct, twk)
	}

	return pt, err
}<|MERGE_RESOLUTION|>--- conflicted
+++ resolved
@@ -22,8 +22,7 @@
 	OutputCharacterSet      string `json:"output_character_set"`
 	OutputAlphabet          algo.Alphabet
 	InputCharacterSet       string `json:"input_character_set"`
-<<<<<<< HEAD
-	InputRuneSet            []rune
+	InputAlphabet           algo.Alphabet
 	InputLengthMin          int               `json:"min_input_length"`
 	InputLengthMax          int               `json:"max_input_length"`
 	NumEncodingBits         int               `json:"msb_encoding_bits"`
@@ -40,17 +39,6 @@
 	Value    interface{} `json:"value"`
 	Priority int         `json:"priority"`
 	Buffer   []rune
-=======
-	InputAlphabet           algo.Alphabet
-	InputLengthMin          int    `json:"min_input_length"`
-	InputLengthMax          int    `json:"max_input_length"`
-	NumEncodingBits         int    `json:"msb_encoding_bits"`
-	Salt                    string `json:"salt"`
-	Tweak                   string `json:"tweak"`
-	TweakLengthMax          int    `json:"tweak_max_len"`
-	TweakLengthMin          int    `json:"tweak_min_len"`
-	TweakSource             string `json:"tweak_source"`
->>>>>>> c3ef4f0d
 }
 
 type defKeys struct {
@@ -337,16 +325,15 @@
 
 // remove passthrough characters from the input and preserve the format
 // so the output can be reformatted after encryption/decryption
-<<<<<<< HEAD
-func formatInput(inp, pth, icr, ocr []rune, rules []passthroughRule) (fmtr, out []rune, updatedRules []passthroughRule, err error) {
+func formatInput(inp []rune, pth *algo.Alphabet, icr *algo.Alphabet, ocr0 rune, rules []passthroughRule) (fmtr []rune, out []rune, updatedRules []passthroughRule, err error) {
 	// Rules may contain updated information (buffer value)
 	updatedRules = rules
 
-	if len(pth) > 0 && len(rules) == 0 {
+	if pth.Len() > 0 && len(rules) == 0 {
 		var pthRule passthroughRule
 		pthRule.Priority = 1
 		pthRule.Type = "passthrough"
-		pthRule.Value = string(pth)
+		pthRule.Value = "legacy"
 		updatedRules = append(updatedRules, pthRule)
 	}
 
@@ -355,22 +342,23 @@
 		return updatedRules[i].Priority < updatedRules[j].Priority
 	})
 	out = []rune(inp)
+
 	for idx, rule := range updatedRules {
 		switch rule.Type {
 		case "passthrough":
 			var pthOut []rune
-			pthChars := []rune(rule.Value.(string))
+			// If we don't have a legacy pth Alphabet, create one now with the passthrough rule's Value
+			pthRule := rule.Value.(string)
+			if pth.Len() == 0 && pthRule != "legacy" && len(pthRule) > 0 {
+				pthAlpha, _ := algo.NewAlphabet(pthRule)
+				pth = &pthAlpha
+			}
 			for _, c := range out {
-				if findRune(pthChars, c) >= 0 {
+				if pth.PosOf(c) >= 0 {
 					fmtr = append(fmtr, c)
 				} else {
-					fmtr = append(fmtr, ocr[0])
-
-					if findRune(icr, c) >= 0 {
-						pthOut = append(pthOut, c)
-					} else {
-						err = errors.New("invalid input character")
-					}
+					fmtr = append(fmtr, ocr0)
+					pthOut = append(pthOut, c)
 				}
 			}
 			out = pthOut
@@ -393,20 +381,6 @@
 			}
 		default:
 			err = errors.New("invalid rule type")
-=======
-func formatInput(inp []rune, pth, icr *algo.Alphabet, ocr0 rune) (fmtr, out []rune, err error) {
-	fmtr = make([]rune, 0, len(inp))
-	out = make([]rune, 0, len(inp))
-
-	for _, c := range inp {
-		if icr.PosOf(c) >= 0 {
-			fmtr = append(fmtr, ocr0)
-			out = append(out, c)
-		} else if pth.PosOf(c) >= 0 {
-			fmtr = append(fmtr, c)
-		} else {
-			err = errors.New("invalid input character")
->>>>>>> c3ef4f0d
 		}
 	}
 
@@ -414,8 +388,7 @@
 }
 
 // reinsert passthrough characters into output
-<<<<<<< HEAD
-func formatOutput(fmtr, inp, pth []rune, rules []passthroughRule) (out []rune, err error) {
+func formatOutput(fmtr []rune, inp []rune, pth *algo.Alphabet, rules []passthroughRule) (out []rune, err error) {
 	// Sort the rules by priority (desc)
 	sort.Slice(rules[:], func(i, j int) bool {
 		return rules[i].Priority > rules[j].Priority
@@ -427,26 +400,13 @@
 		case "passthrough":
 			var pth_out []rune
 			for _, c := range fmtr {
-				if findRune(pth, c) >= 0 {
+				if pth.PosOf(c) >= 0 {
 					pth_out = append(pth_out, c)
 				} else {
 					pth_out = append(pth_out, out[0])
 					out = out[1:]
 				}
 			}
-=======
-func formatOutput(fmtr, inp []rune, ocr0 rune) (out []rune, err error) {
-	out = make([]rune, 0, len(fmtr))
-
-	for _, c := range fmtr {
-		if c == ocr0 {
-			out = append(out, inp[0])
-			inp = inp[1:]
-		} else {
-			out = append(out, c)
-		}
-	}
->>>>>>> c3ef4f0d
 
 			if len(out) > 0 {
 				err = errors.New("mismatched format and output strings")
@@ -585,13 +545,10 @@
 
 	fmtr, ptr, rules, err = formatInput(
 		[]rune(pt),
-<<<<<<< HEAD
-		ffs.PassthroughRuneSet, ffs.InputRuneSet, ffs.OutputRuneSet, ffs.PassthroughRules)
-=======
 		&ffs.PassthroughAlphabet,
 		&ffs.InputAlphabet,
-		ffs.OutputAlphabet.ValAt(0))
->>>>>>> c3ef4f0d
+		ffs.OutputAlphabet.ValAt(0), ffs.PassthroughRules)
+
 	if err != nil {
 		return
 	}
@@ -613,13 +570,8 @@
 
 	ctr = convertRadix(ctr, &ffs.InputAlphabet, &ffs.OutputAlphabet)
 	ctr = encodeKeyNumber(
-<<<<<<< HEAD
-		ctr, ffs.OutputRuneSet, fe.kn, ffs.NumEncodingBits)
-	ctr, err = formatOutput(fmtr, ctr, ffs.PassthroughRuneSet, rules)
-=======
 		ctr, &ffs.OutputAlphabet, fe.kn, ffs.NumEncodingBits)
-	ctr, err = formatOutput(fmtr, ctr, ffs.OutputAlphabet.ValAt(0))
->>>>>>> c3ef4f0d
+	ctr, err = formatOutput(fmtr, ctr, &ffs.PassthroughAlphabet, rules)
 
 	return string(ctr), err
 }
@@ -645,15 +597,12 @@
 		return
 	}
 
-<<<<<<< HEAD
-	fmtr, ptr, rules, err = formatInput([]rune(pt), ffs.PassthroughRuneSet, ffs.InputRuneSet, ffs.OutputRuneSet, ffs.PassthroughRules)
-=======
-	fmtr, ptr, err = formatInput(
+	fmtr, ptr, rules, err = formatInput(
 		[]rune(pt),
 		&ffs.PassthroughAlphabet,
 		&ffs.InputAlphabet,
-		ffs.OutputAlphabet.ValAt(0))
->>>>>>> c3ef4f0d
+		ffs.OutputAlphabet.ValAt(0),
+		ffs.PassthroughRules)
 	if err != nil {
 		return
 	}
@@ -680,16 +629,11 @@
 
 		fe.tracking.AddEvent(fe.papi, ffs.Name, "", trackingActionEncrypt, 1, i)
 
-<<<<<<< HEAD
-		ctr = convertRadix(ctr, ffs.InputRuneSet, ffs.OutputRuneSet)
-		ctr = encodeKeyNumber(ctr, ffs.OutputRuneSet, i, ffs.NumEncodingBits)
-		ctr, err = formatOutput(fmtr, ctr, ffs.PassthroughRuneSet, rules)
-=======
 		ctr = convertRadix(ctr, &ffs.InputAlphabet, &ffs.OutputAlphabet)
 		ctr = encodeKeyNumber(
 			ctr, &ffs.OutputAlphabet, i, ffs.NumEncodingBits)
-		ctr, err = formatOutput(fmtr, ctr, ffs.OutputAlphabet.ValAt(0))
->>>>>>> c3ef4f0d
+		ctr, err = formatOutput(fmtr, ctr, &ffs.PassthroughAlphabet, rules)
+
 		if err != nil {
 			return
 		}
@@ -730,13 +674,11 @@
 
 	fmtr, ctr, rules, err = formatInput(
 		[]rune(ct),
-<<<<<<< HEAD
-		ffs.PassthroughRuneSet, ffs.OutputRuneSet, ffs.InputRuneSet, ffs.PassthroughRules)
-=======
 		&ffs.PassthroughAlphabet,
 		&ffs.OutputAlphabet,
-		ffs.InputAlphabet.ValAt(0))
->>>>>>> c3ef4f0d
+		ffs.InputAlphabet.ValAt(0),
+		ffs.PassthroughRules)
+
 	if err != nil {
 		return
 	}
@@ -761,11 +703,8 @@
 		trackingActionDecrypt,
 		1, fd.kn)
 
-<<<<<<< HEAD
-	ptr, err = formatOutput(fmtr, ptr, ffs.PassthroughRuneSet, rules)
-=======
-	ptr, err = formatOutput(fmtr, ptr, ffs.InputAlphabet.ValAt(0))
->>>>>>> c3ef4f0d
+	ptr, err = formatOutput(fmtr, ptr, &ffs.PassthroughAlphabet, rules)
+
 	return string(ptr), err
 }
 
