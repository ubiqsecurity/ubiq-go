--- conflicted
+++ resolved
@@ -543,12 +543,8 @@
 	}
 
 	ct = make([]string, len(keys))
-<<<<<<< HEAD
+	_ptr := make([]rune, len(ptr))
 	for i := range keys {
-=======
-	_ptr := make([]rune, len(ptr))	
-	for i, _ := range keys {
->>>>>>> a4fd41cb
 		var alg fpeAlgorithm
 
 		alg, err = ((*fpeContext)(this)).getAlgorithm(
