package ubiq

import (
	"encoding/json"
<<<<<<< HEAD
	"fmt"
	"io/ioutil"
=======
	"io"
>>>>>>> 4ed3bea9
	"os"
	"strconv"
	"testing"
	"time"
)

func TestGetFFS(t *testing.T) {
	credentials, err := NewCredentials()
	if err != nil {
		t.Fatal(err)
	}

	enc, err := NewFPEncryption(credentials, "ALPHANUM_SSN")
	if err != nil {
		t.Fatal(err)
	}
	enc.Close()
}

func testFPE(t *testing.T, ffs, pt string) {
	c, err := NewCredentials()
	if err != nil {
		t.Fatal(err)
	}

	ct, err := FPEncrypt(c, ffs, pt, nil)
	if err != nil {
		t.Fatal(err)
	}

	rt, err := FPDecrypt(c, ffs, ct, nil)
	if err != nil {
		t.Fatal(err)
	}

	if pt != rt {
		t.Fatalf("bad recovered plaintext: \"%s\" vs. \"%s\"", pt, rt)
	}
}

func TestFPEAlnumSSN(t *testing.T) {
	testFPE(t, "ALPHANUM_SSN", "123-45-6789")
}
func TestFPEBirthdate(t *testing.T) {
	testFPE(t, "BIRTH_DATE", "04-20-1969")
}
func TestFPESSN(t *testing.T) {
	testFPE(t, "SSN", "987-65-4321")
}
func TestFPEUTF8(t *testing.T) {
	testFPE(t, "UTF8_STRING", "abcdefghijklmnopqrstuvwxyzこんにちは世界")
}
func TestFPEUTF8Complex(t *testing.T) {
	testFPE(t,
		"UTF8_STRING_COMPLEX",
		"ÑÒÓķĸĹϺϻϼϽϾÔÕϿは世界abcdefghijklmnopqrstuvwxyzこんにちÊʑʒʓËÌÍÎÏðñòóôĵĶʔʕ")
}

func testFPEForSearchLocal(t *testing.T, ffs, pt string) {
	c, err := NewCredentials()
	if err != nil {
		t.Fatal(err)
	}

	ct, err := FPEncryptForSearch(c, ffs, pt, nil)
	if err != nil {
		t.Fatal(err)
	}

	for i := range ct {
		rt, err := FPDecrypt(c, ffs, ct[i], nil)
		if err != nil {
			t.Fatal(err)
		}

		if pt != rt {
			t.Fatalf(
				"bad recovered plaintext: \"%s\" vs. \"%s\"",
				pt, rt)
		}
	}
}

func TestFPEAlnumSSNForSearchLocal(t *testing.T) {
	testFPEForSearchLocal(t, "ALPHANUM_SSN", "123-45-6789")
}
func TestFPEBirthdateForSearchLocal(t *testing.T) {
	testFPEForSearchLocal(t, "BIRTH_DATE", "04-20-1969")
}
func TestFPESSNForSearchLocal(t *testing.T) {
	testFPEForSearchLocal(t, "SSN", "987-65-4321")
}
func TestFPEUTF8ForSearchLocal(t *testing.T) {
	testFPEForSearchLocal(
		t, "UTF8_STRING", "abcdefghijklmnopqrstuvwxyzこんにちは世界")
}
func TestFPEUTF8ComplexForSearchLocal(t *testing.T) {
	testFPEForSearchLocal(
		t,
		"UTF8_STRING_COMPLEX",
		"ÑÒÓķĸĹϺϻϼϽϾÔÕϿは世界abcdefghijklmnopqrstuvwxyzこんにちÊʑʒʓËÌÍÎÏðñòóôĵĶʔʕ")
}

func testFPEForSearchRemote(t *testing.T, ffs, pt, expected_ct string) {
	if val, ok := os.LookupEnv("CI"); !ok || val != "true" {
		t.Skip()
	}

	c, err := NewCredentials()
	if err != nil {
		t.Fatal(err)
	}

	ct, err := FPEncryptForSearch(c, ffs, pt, nil)
	if err != nil {
		t.Fatal(err)
	}

	var found bool = false
	for i := range ct {
		rt, err := FPDecrypt(c, ffs, ct[i], nil)
		if err != nil {
			t.Fatal(err)
		}

		if pt != rt {
			t.Fatalf(
				"bad recovered plaintext: \"%s\" vs. \"%s\"",
				pt, rt)
		}

		found = found || (expected_ct == ct[i])
	}

	if !found {
		t.Fatalf("%s: failed to find expected cipher text in search",
			ffs)
	}
}

func TestFPEAlnumSSNForSearchRemote(t *testing.T) {
	testFPEForSearchRemote(
		t,
		"ALPHANUM_SSN",
		";0123456-789ABCDEF|",
		";!!!E7`+-ai1ykOp8r|")
}
func TestFPEBirthdateForSearchRemote(t *testing.T) {
	testFPEForSearchRemote(
		t,
		"BIRTH_DATE",
		";01\\02-1960|",
		";!!\\!!-oKzi|")
}
func TestFPESSNForSearchRemote(t *testing.T) {
	testFPEForSearchRemote(
		t,
		"SSN",
		"-0-1-2-3-4-5-6-7-8-9-",
		"-0-0-0-0-1-I-L-8-j-D-")
}
func TestFPEUTF8ComplexForSearchRemote(t *testing.T) {
	testFPEForSearchRemote(
		t,
		"UTF8_STRING_COMPLEX",
		"ÑÒÓķĸĹϺϻϼϽϾÔÕϿは世界abcdefghijklmnopqrstuvwxyzこんにちÊʑʒʓËÌÍÎÏðñòóôĵĶʔʕ",
		"ÑÒÓにΪΪΪΪΪΪ3ÔÕoeϽΫAÛMĸOZphßÚdyÌô0ÝϼPtĸTtSKにVÊϾέÛはʑʒʓÏRϼĶufÝK3MXaʔʕ")
}

type FPETestRecord struct {
	Ciphertext string `json:"ciphertext"`
	Plaintext  string `json:"plaintext"`
	Dataset    string `json:"dataset"`
}

type FPEPerformanceCounter struct {
	Count    int
	Duration struct {
		Encrypt time.Duration
		Decrypt time.Duration
	}
}

type FPEOperations struct {
	enc *FPEncryption
	dec *FPDecryption

	perf FPEPerformanceCounter
}

func TestFPE1M(t *testing.T) {
	file, err := os.Open("1m.json")
	if err != nil {
		t.Skip(err)
	}
	defer file.Close()

	raw, err := io.ReadAll(file)
	if err != nil {
		t.Skip(err)
	}

	var records []FPETestRecord
	err = json.Unmarshal([]byte(raw), &records)
	if err != nil {
		t.Skip(err)
	}

	creds, err := NewCredentials()
	if err != nil {
		t.Fatal(err)
	}

	var ops map[string]*FPEOperations = make(map[string]*FPEOperations)
	for i, _ := range records {
		rec := &records[i]

		op, ok := ops[rec.Dataset]
		if !ok {
			var _op FPEOperations

			_op.enc, err = NewFPEncryption(creds, rec.Dataset)
			if err != nil {
				t.Fatal(err)
			}
			defer _op.enc.Close()

			_op.dec, err = NewFPDecryption(creds, rec.Dataset)
			if err != nil {
				t.Fatal(err)
			}
			defer _op.dec.Close()

			ops[rec.Dataset] = &_op
			op = &_op
		}

		beg := time.Now()
		ct, err := op.enc.Cipher(rec.Plaintext, nil)
		if err != nil {
			t.Fatal(err)
		}
		if ct != rec.Ciphertext {
			t.Fatalf("encryption(%v): %v != %v",
				i, ct, rec.Ciphertext)
		}
		op.perf.Duration.Encrypt += time.Since(beg)

		beg = time.Now()
		pt, err := op.dec.Cipher(rec.Ciphertext, nil)
		if err != nil {
			t.Fatal(err)
		}
		if pt != rec.Plaintext {
			t.Fatalf("decryption(%v): %v != %v",
				i, pt, rec.Plaintext)
		}
		op.perf.Duration.Decrypt += time.Since(beg)

		op.perf.Count++
	}

	for dset, op := range ops {
		fmt.Println(dset + ": " + strconv.Itoa(op.perf.Count))
		fmt.Printf("\tencrypt: %v / per\n",
			time.Duration(int64(op.perf.Duration.Encrypt)/
				int64(op.perf.Count)))
		fmt.Printf("\tdecrypt: %v / per\n",
			time.Duration(int64(op.perf.Duration.Decrypt)/
				int64(op.perf.Count)))
	}
}<|MERGE_RESOLUTION|>--- conflicted
+++ resolved
@@ -2,12 +2,8 @@
 
 import (
 	"encoding/json"
-<<<<<<< HEAD
 	"fmt"
-	"io/ioutil"
-=======
 	"io"
->>>>>>> 4ed3bea9
 	"os"
 	"strconv"
 	"testing"
