# Changelog

# 2.2.7 - 2025-10-16
<<<<<<< HEAD
* Updated structured encryption to match algorithms in Second Public Draft - https://nvlpubs.nist.gov/nistpubs/SpecialPublications/NIST.SP.800-38Gr1.2pd.pdf
=======
* Added LoadCache method to pre-load and refresh structured encryption and decryption cache on demand
>>>>>>> 1cf317de

# 2.2.6 - 2025-09-16
* Adjust Cache implemenmtation for better stability

# 2.2.5 - 2025-07-02
* Add configuration for max cache size

# 2.2.4 - 2025-06-26
* Fixed caching error when decrypting unstructured data
* Updated Structured encryption to be thread-safe
* Added thread-safe version of Unstructured encryption

# 2.2.3 - 2025-06-05
* Refined project files for future releases

# 2.2.2 - 2025-03-14
* Added support for IDP integration using Okta and Entra

# 2.2.1 - 2025-01-27
* Add support for a dynamic/non-default configuration file or configuration object

## 2.2.0 - 2024-05-29
* Add partial encryption support

## 0.0.3 / 2.0.0 - 2023-09-20
* Add support for Structured Encryption

## 0.0.2 - 2020-10-28
* Update build instructions
* Add support for older Go versions (tested with 1.10)
* Change to MIT license

## 0.0.1 - 2020-10-14
* Initial Version<|MERGE_RESOLUTION|>--- conflicted
+++ resolved
@@ -1,11 +1,8 @@
 # Changelog
 
 # 2.2.7 - 2025-10-16
-<<<<<<< HEAD
+* Added LoadCache method to pre-load and refresh structured encryption and decryption cache on demand
 * Updated structured encryption to match algorithms in Second Public Draft - https://nvlpubs.nist.gov/nistpubs/SpecialPublications/NIST.SP.800-38Gr1.2pd.pdf
-=======
-* Added LoadCache method to pre-load and refresh structured encryption and decryption cache on demand
->>>>>>> 1cf317de
 
 # 2.2.6 - 2025-09-16
 * Adjust Cache implemenmtation for better stability
